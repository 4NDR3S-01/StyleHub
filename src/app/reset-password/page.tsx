'use client';

import React, { useState, useEffect, Suspense } from "react";
import { useSearchParams } from "next/navigation";
import supabase from "@/lib/supabaseClient";
import AuthHeader from '@/components/auth/AuthHeader';

function ResetPasswordPageContent() {
  const [password, setPassword] = useState("");
  const [confirmPassword, setConfirmPassword] = useState("");
  const [error, setError] = useState("");
  const [success, setSuccess] = useState(false);
  const [loading, setLoading] = useState(false);
  const searchParams = useSearchParams();
  // Obtener token y email de query o hash
  let token = searchParams.get("token");
  let email = searchParams.get("email");
  if (typeof window !== "undefined" && (!token || !email) && window.location.hash) {
    const hashParams = new URLSearchParams(window.location.hash.replace('#', ''));
    token = hashParams.get("access_token") || token;
    email = hashParams.get("email") || email;
    if (!email && hashParams.get("user_metadata.email")) {
      email = hashParams.get("user_metadata.email");
    }
  }

  useEffect(() => {
    if (!token || !email) {
      setError("Token o correo inválido. Verifica el enlace de tu correo.");
    }
  }, [token, email]);

  useEffect(() => {
    if (success) {
      const timeout = setTimeout(() => {
        window.location.href = '/';
      }, 3000);
      return () => clearTimeout(timeout);
    }
  }, [success]);

  const handleSubmit = async (e: React.FormEvent) => {
    e.preventDefault();
    setError("");
    if (!password || !confirmPassword) {
      setError("Completa ambos campos.");
      return;
    }
    if (password.length < 8) {
      setError("La contraseña debe tener al menos 8 caracteres.");
      return;
    }
    if (password !== confirmPassword) {
      setError("Las contraseñas no coinciden.");
      return;
    }
    if (!token || !email) {
      setError("Token o correo inválido.");
      return;
    }
    setLoading(true);
    // Verifica el token primero
    const { error: verifyError } = await supabase.auth.verifyOtp({ type: 'recovery', token, email });
    if (verifyError) {
      setLoading(false);
      setError(verifyError.message);
      return;
    }
    // Si la verificación fue exitosa, actualiza la contraseña
    const { error: updateError } = await supabase.auth.updateUser({ password });
    setLoading(false);
    if (updateError) {
      setError(updateError.message);
      return;
    }
    setSuccess(true);
  };

  return (
<<<<<<< HEAD
    <>
      <AuthHeader 
        title="Restablecer Contraseña" 
        subtitle="Crea una nueva contraseña segura"
        showBackButton={true}
      />
      
      <div className="min-h-screen bg-gradient-to-br from-gray-50 via-white to-red-50 flex items-center justify-center py-12 px-4 sm:px-6 lg:px-8">
        <div className="max-w-md w-full space-y-8">
          <div className="bg-white/90 backdrop-blur-sm rounded-2xl shadow-2xl p-8 text-center border-0">
            <h2 className="text-2xl font-bold text-gray-900 mb-2">Restablece tu contraseña</h2>
            <p className="text-gray-600 mb-6">Ingresa tu nueva contraseña</p>
        
=======
    <div className="min-h-screen flex items-center justify-center bg-slate-50">
      <div className="bg-white rounded-2xl shadow-xl p-8 max-w-md w-full text-center">
        <h1 className="text-3xl font-bold bg-gradient-to-r from-[#ff6f61] via-[#d7263d] to-[#2d2327] bg-clip-text text-transparent drop-shadow-lg mb-4">Restablece tu contraseña</h1>
>>>>>>> e6114c3b
        {success ? (
          <>
            <div className="text-center space-y-4">
              <div className="bg-green-50 border border-green-200 rounded-lg p-4 mb-4">
                <p className="text-green-800 font-semibold">¡Contraseña actualizada exitosamente!</p>
                <p className="text-green-600 text-sm mt-1">Serás redirigido al inicio en unos segundos.</p>
              </div>
              <a 
                href="/" 
                className="inline-block bg-gradient-to-r from-red-400 to-pink-400 hover:from-red-500 hover:to-pink-500 text-white font-semibold px-8 py-3 rounded-lg transition-all duration-300 transform hover:scale-[1.02] shadow-lg"
              >
                Ir al inicio
              </a>
              <p className="text-xs text-gray-500 mt-2">Serás redirigido automáticamente...</p>
            </div>
          </>
        ) : (
          <form onSubmit={handleSubmit} className="space-y-5">
            <div>
              <input
                type="password"
                placeholder="Nueva contraseña"
                value={password}
                onChange={e => setPassword(e.target.value)}
                className="w-full h-12 px-4 py-3 border border-gray-200 rounded-lg bg-white/50 text-gray-800 placeholder-gray-400 focus:outline-none focus:border-red-400 focus:ring-2 focus:ring-red-400 transition-all duration-200"
                minLength={8}
                required
              />
            </div>
            <div>
              <input
                type="password"
                placeholder="Confirmar contraseña"
                value={confirmPassword}
                onChange={e => setConfirmPassword(e.target.value)}
                className="w-full h-12 px-4 py-3 border border-gray-200 rounded-lg bg-white/50 text-gray-800 placeholder-gray-400 focus:outline-none focus:border-red-400 focus:ring-2 focus:ring-red-400 transition-all duration-200"
                minLength={8}
                required
              />
            </div>
            <button
              type="submit"
              disabled={loading || !token || !email}
              className="w-full h-12 bg-gradient-to-r from-red-400 to-pink-400 hover:from-red-500 hover:to-pink-500 text-white font-semibold rounded-lg transition-all duration-300 transform hover:scale-[1.02] shadow-lg disabled:opacity-50 disabled:cursor-not-allowed disabled:transform-none"
            >
              {loading ? "Actualizando..." : "Restablecer contraseña"}
            </button>
            {error && (
              <div className="bg-red-50 border border-red-200 rounded-lg p-3 mt-4">
                <p className="text-red-600 text-sm">{error}</p>
              </div>
            )}
          </form>
        )}
        <p className="text-xs mt-6 text-gray-500">
          ¿Necesitas ayuda?{' '}
          <a href="mailto:soporte@stylehub.com" className="text-red-400 hover:text-red-600 transition-colors">
            Contáctanos
          </a>
        </p>
          </div>
        </div>
      </div>
    </>
  );
}

export default function ResetPasswordPage() {
  return (
    <Suspense>
      <ResetPasswordPageContent />
    </Suspense>
  );
}<|MERGE_RESOLUTION|>--- conflicted
+++ resolved
@@ -77,7 +77,6 @@
   };
 
   return (
-<<<<<<< HEAD
     <>
       <AuthHeader 
         title="Restablecer Contraseña" 
@@ -91,11 +90,6 @@
             <h2 className="text-2xl font-bold text-gray-900 mb-2">Restablece tu contraseña</h2>
             <p className="text-gray-600 mb-6">Ingresa tu nueva contraseña</p>
         
-=======
-    <div className="min-h-screen flex items-center justify-center bg-slate-50">
-      <div className="bg-white rounded-2xl shadow-xl p-8 max-w-md w-full text-center">
-        <h1 className="text-3xl font-bold bg-gradient-to-r from-[#ff6f61] via-[#d7263d] to-[#2d2327] bg-clip-text text-transparent drop-shadow-lg mb-4">Restablece tu contraseña</h1>
->>>>>>> e6114c3b
         {success ? (
           <>
             <div className="text-center space-y-4">
