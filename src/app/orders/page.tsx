<<<<<<< HEAD
"use client";

import React, { useState, useEffect } from "react";
import { ShoppingBag, Package, Truck, CheckCircle, Clock, Eye, Star, AlertCircle } from "lucide-react";
import { getUserOrders, testSupabaseConnection } from "@/services/order.service";
import { useAuth } from "@/context/AuthContext";
import { Order, OrderItem } from "@/types";

interface ExtendedOrder extends Omit<Order, 'address' | 'items'> {
  order_items: OrderItem[];
  address: string | { street: string; city: string; state: string; zip: string; country: string };
}
=======
'use client';

import React, { useState, useEffect } from 'react';
import { useAuth } from '@/context/AuthContext';
import { getUserOrders } from '@/services/order.service';
import { Card, CardContent, CardHeader, CardTitle } from '@/components/ui/card';
import { Badge } from '@/components/ui/badge';
import { Button } from '@/components/ui/button';
import { Separator } from '@/components/ui/separator';
import { 
  Package, 
  Clock, 
  CheckCircle, 
  Truck, 
  XCircle,
  Eye,
  Calendar,
  CreditCard
} from 'lucide-react';
import Link from 'next/link';
import { Order } from '@/types';
>>>>>>> 15e7b154

export default function OrdersPage() {
  const { user } = useAuth();
  const [orders, setOrders] = useState<Order[]>([]);
  const [loading, setLoading] = useState(true);
  const [error, setError] = useState<string | null>(null);
<<<<<<< HEAD
  const [selectedFilter, setSelectedFilter] = useState<string>("all");
  const [debugMode, setDebugMode] = useState(false);

  // Función para ejecutar diagnóstico
  const runDiagnostic = async () => {
    console.log('Ejecutando diagnóstico...');
    setDebugMode(true);
    
    try {
      const testResult = await testSupabaseConnection();
      console.log('Resultado del diagnóstico:', testResult);
      
      if (testResult) {
        const issues = [];
        if (!testResult.auth) issues.push('Autenticación');
        if (!testResult.orders) issues.push('Tabla de órdenes');
        if (!testResult.orderItems) issues.push('Tabla de items de órdenes');
        if (!testResult.products) issues.push('Tabla de productos');
        
        if (issues.length > 0) {
          setError(`Problemas detectados en: ${issues.join(', ')}. Revisa la consola para más detalles.`);
        } else {
          setError('Todas las conexiones están funcionando. El error puede ser temporal.');
        }
      }
    } catch (error) {
      console.error('Error en diagnóstico:', error);
      setError('Error al ejecutar diagnóstico: ' + (error as Error).message);
    }
  };
=======
>>>>>>> 15e7b154

  useEffect(() => {
<<<<<<< HEAD
    async function loadOrders() {
      // Si aún está cargando la autenticación, esperar
      if (authLoading) return;
      
      // Si no hay usuario, no hacer nada (se maneja en el render)
      if (!user) {
        setLoading(false);
        return;
      }

      try {
        setLoading(true);
        setError(null);
        console.log('Usuario autenticado:', user.id);
        console.log('Iniciando carga de órdenes...');
        
        const ordersData = await getUserOrders();
        console.log('Órdenes recibidas:', ordersData);
        
        // Verificar si ordersData es un array
        if (Array.isArray(ordersData)) {
          setOrders(ordersData);
        } else {
          console.warn('Los datos de órdenes no son un array:', ordersData);
          setOrders([]);
        }
      } catch (error: any) {
        console.error('Error loading orders:', error);
        console.error('Error details:', {
          message: error.message,
          stack: error.stack,
          code: error.code
        });
        
        // Manejo de errores más específico
        if (error.message?.includes('Usuario no autenticado')) {
          setError('Tu sesión ha expirado. Por favor, inicia sesión nuevamente.');
        } else if (error.message?.includes('connection')) {
          setError('Problema de conexión. Verifica tu internet e intenta nuevamente.');
        } else {
          setError(error.message || 'Error al cargar los pedidos. Intenta nuevamente.');
        }
      } finally {
        setLoading(false);
      }
=======
    if (user) {
      loadOrders();
>>>>>>> 15e7b154
    }
  }, [user]);

  const loadOrders = async () => {
    try {
      setLoading(true);
      setError(null);
      const userOrders = await getUserOrders();
      setOrders(userOrders);
    } catch (err: any) {
      console.error('Error loading orders:', err);
      setError(err.message || 'Error al cargar las órdenes');
    } finally {
      setLoading(false);
    }
  };

  const getStatusBadge = (status: string) => {
    const statusConfig = {
      pending: { label: 'Pendiente', variant: 'secondary', icon: Clock },
      confirmed: { label: 'Confirmado', variant: 'default', icon: CheckCircle },
      processing: { label: 'Procesando', variant: 'default', icon: Package },
      shipped: { label: 'Enviado', variant: 'default', icon: Truck },
      delivered: { label: 'Entregado', variant: 'default', icon: CheckCircle },
      cancelled: { label: 'Cancelado', variant: 'destructive', icon: XCircle },
    } as const;

    const config = statusConfig[status as keyof typeof statusConfig];
    if (!config) return null;

    const IconComponent = config.icon;

    return (
      <Badge variant={config.variant as any} className="flex items-center gap-1">
        <IconComponent size={12} />
        {config.label}
      </Badge>
    );
  };

  const formatPrice = (price: number) => {
    return new Intl.NumberFormat('es-CO', {
      style: 'currency',
      currency: 'COP',
      minimumFractionDigits: 0,
    }).format(price);
  };

  const formatDate = (dateString: string) => {
    return new Date(dateString).toLocaleDateString('es-ES', {
      year: 'numeric',
      month: 'long',
      day: 'numeric',
    });
  };

  if (!user) {
    return (
      <div className="min-h-screen flex items-center justify-center">
        <Card className="w-full max-w-md">
          <CardContent className="pt-6">
            <div className="text-center">
              <p className="text-gray-600 mb-4">Debes iniciar sesión para ver tus órdenes</p>
              <Link href="/">
                <Button>Ir al inicio</Button>
              </Link>
            </div>
          </CardContent>
        </Card>
      </div>
    );
  }

  // Si aún está cargando la autenticación, mostrar loading
  if (authLoading) {
    return (
      <div className="min-h-screen bg-gradient-to-br from-blue-50 via-white to-purple-50">
        <div className="max-w-7xl mx-auto px-4 sm:px-6 lg:px-8 py-8">
          <div className="text-center py-20">
            <div className="inline-block h-12 w-12 animate-spin rounded-full border-4 border-solid border-blue-600 border-r-transparent"></div>
            <p className="mt-4 text-gray-600 text-lg">Verificando autenticación...</p>
          </div>
        </div>
      </div>
    );
  }

  // Si no hay usuario autenticado, mostrar mensaje de login
  if (!user) {
    return (
      <div className="min-h-screen bg-gradient-to-br from-blue-50 via-white to-purple-50">
        <div className="max-w-7xl mx-auto px-4 sm:px-6 lg:px-8 py-8">
          <div className="text-center py-20">
            <ShoppingBag className="h-16 w-16 text-gray-400 mx-auto mb-4" />
            <h2 className="text-2xl font-bold text-gray-900 mb-2">Inicia sesión para ver tus pedidos</h2>
            <p className="text-gray-600 mb-6">
              Necesitas estar autenticado para acceder a tu historial de pedidos.
            </p>
            <button 
              onClick={() => window.location.href = '/'}
              className="bg-blue-600 text-white px-6 py-3 rounded-lg hover:bg-blue-700 transition-colors mr-4"
            >
              Ir al inicio
            </button>
            <button 
              onClick={() => {
                // Aquí puedes agregar la lógica para abrir el modal de login
                console.log('Abrir modal de login');
              }}
              className="bg-gray-600 text-white px-6 py-3 rounded-lg hover:bg-gray-700 transition-colors"
            >
              Iniciar sesión
            </button>
          </div>
        </div>
      </div>
    );
  }

  if (loading) {
    return (
      <div className="min-h-screen flex items-center justify-center">
        <div className="text-center">
          <div className="animate-spin rounded-full h-12 w-12 border-b-2 border-blue-600 mx-auto mb-4"></div>
          <p className="text-gray-600">Cargando órdenes...</p>
        </div>
      </div>
    );
  }

  if (error) {
    return (
<<<<<<< HEAD
      <div className="min-h-screen bg-gradient-to-br from-blue-50 via-white to-purple-50">
        <div className="max-w-7xl mx-auto px-4 sm:px-6 lg:px-8 py-8">
          <div className="text-center py-20">
            <AlertCircle className="h-16 w-16 text-red-500 mx-auto mb-4" />
            <h2 className="text-2xl font-bold text-gray-900 mb-2">Error al cargar pedidos</h2>
            <p className="text-gray-600 mb-6">{error}</p>
            <div className="flex flex-col sm:flex-row gap-3 justify-center">
              <button 
                onClick={() => window.location.reload()}
                className="bg-blue-600 text-white px-6 py-3 rounded-lg hover:bg-blue-700 transition-colors"
              >
                Intentar de nuevo
              </button>
              <button 
                onClick={runDiagnostic}
                disabled={debugMode}
                className="bg-orange-600 text-white px-6 py-3 rounded-lg hover:bg-orange-700 transition-colors disabled:opacity-50"
              >
                {debugMode ? 'Ejecutando diagnóstico...' : 'Ejecutar diagnóstico'}
              </button>
              <button 
                onClick={() => window.location.href = '/'}
                className="bg-gray-600 text-white px-6 py-3 rounded-lg hover:bg-gray-700 transition-colors"
              >
                Ir al inicio
              </button>
            </div>
            {debugMode && (
              <div className="mt-4 p-4 bg-yellow-50 border border-yellow-200 rounded-lg text-left max-w-lg mx-auto">
                <p className="text-sm text-yellow-800 mb-2">
                  <strong>Modo diagnóstico activado.</strong> Revisa la consola del navegador (F12 → Console) para ver información detallada.
                </p>
                <button 
                  onClick={() => setDebugMode(false)}
                  className="text-sm text-yellow-700 underline"
                >
                  Ocultar
                </button>
              </div>
            )}
          </div>
        </div>
=======
      <div className="min-h-screen flex items-center justify-center">
        <Card className="w-full max-w-md">
          <CardContent className="pt-6">
            <div className="text-center">
              <XCircle className="h-12 w-12 text-red-500 mx-auto mb-4" />
              <p className="text-red-600 mb-4">{error}</p>
              <Button onClick={loadOrders} variant="outline">
                Reintentar
              </Button>
            </div>
          </CardContent>
        </Card>
>>>>>>> 15e7b154
      </div>
    );
  }

  return (
    <div className="container mx-auto px-4 py-8">
      <div className="mb-8">
        <h1 className="text-3xl font-bold text-gray-900">Mis Órdenes</h1>
        <p className="text-gray-600 mt-2">Historial completo de tus compras</p>
      </div>

      {orders.length === 0 ? (
        <Card>
          <CardContent className="pt-6">
            <div className="text-center py-12">
              <Package className="h-16 w-16 text-gray-400 mx-auto mb-4" />
              <h3 className="text-xl font-semibold text-gray-900 mb-2">
                No tienes órdenes aún
              </h3>
              <p className="text-gray-600 mb-6">
                Cuando realices tu primera compra, aparecerá aquí
              </p>
              <Link href="/category/all">
                <Button>Explorar productos</Button>
              </Link>
            </div>
          </CardContent>
        </Card>
      ) : (
        <div className="space-y-6">
          {orders.map((order) => (
            <Card key={order.id} className="hover:shadow-lg transition-shadow">
              <CardHeader className="pb-4">
                <div className="flex justify-between items-start">
                  <div>
                    <CardTitle className="text-lg">
                      Orden #{order.id.slice(0, 8)}
                    </CardTitle>
                    <div className="flex items-center gap-2 mt-2 text-sm text-gray-600">
                      <Calendar size={16} />
                      <span>{formatDate(order.created_at || order.createdAt)}</span>
                    </div>
                  </div>
                  <div className="text-right">
                    {getStatusBadge(order.status)}
                    <p className="text-lg font-semibold mt-2">
                      {formatPrice(order.total)}
                    </p>
                  </div>
                </div>
              </CardHeader>
              
              <CardContent>
                <div className="grid md:grid-cols-2 gap-4">
                  <div>
                    <h4 className="font-semibold mb-2 flex items-center gap-2">
                      <Package size={16} />
                      Productos
                    </h4>
                    <div className="space-y-2">
                      {order.order_items?.map((item, index) => (
                        <div key={index} className="text-sm text-gray-600">
                          <span className="font-medium">{item.product?.name || 'Producto'}</span>
                          {item.color && item.size && (
                            <span className="ml-2">({item.color}, {item.size})</span>
                          )}
                          <span className="ml-2">x{item.quantity}</span>
                        </div>
                      )) || (
                        <div className="text-sm text-gray-600">
                          {order.items?.map((item, index) => (
                            <div key={index}>
                              <span className="font-medium">{item.producto.name}</span>
                              <span className="ml-2">{item.variant ? `(${item.variant.color}, ${item.variant.size})` : ''}</span>
                              <span className="ml-2">x{item.quantity}</span>
                            </div>
                          ))}
                        </div>
                      )}
                    </div>
                  </div>
                  
                  <div>
                    <h4 className="font-semibold mb-2 flex items-center gap-2">
                      <CreditCard size={16} />
                      Información de pago
                    </h4>
                    <div className="text-sm text-gray-600 space-y-1">
                      <p>Método: {order.payment_method || order.paymentMethod}</p>
                      {order.tracking_number || order.trackingNumber ? (
                        <p>Tracking: {order.tracking_number || order.trackingNumber}</p>
                      ) : null}
                    </div>
                  </div>
                </div>
                
                <Separator className="my-4" />
                
                <div className="flex justify-between items-center">
                  <div className="text-sm text-gray-600">
                    <p>Total: <span className="font-semibold">{formatPrice(order.total)}</span></p>
                  </div>
                  <Button variant="outline" size="sm" asChild>
                    <Link href={`/orders/${order.id}`}>
                      <Eye size={16} className="mr-2" />
                      Ver detalles
                    </Link>
                  </Button>
                </div>
              </CardContent>
            </Card>
          ))}
        </div>
      )}
    </div>
  );
}<|MERGE_RESOLUTION|>--- conflicted
+++ resolved
@@ -1,46 +1,34 @@
-<<<<<<< HEAD
-"use client";
-
-import React, { useState, useEffect } from "react";
-import { ShoppingBag, Package, Truck, CheckCircle, Clock, Eye, Star, AlertCircle } from "lucide-react";
-import { getUserOrders, testSupabaseConnection } from "@/services/order.service";
-import { useAuth } from "@/context/AuthContext";
-import { Order, OrderItem } from "@/types";
+'use client';
+
+import React, { useState, useEffect } from 'react';
+import { useAuth } from '@/context/AuthContext';
+import { getUserOrders, testSupabaseConnection } from '@/services/order.service';
+import { 
+  ShoppingBag, 
+  Package, 
+  Truck, 
+  CheckCircle, 
+  Clock, 
+  Eye, 
+  Star, 
+  AlertCircle, 
+  XCircle, 
+  Calendar, 
+  CreditCard 
+} from 'lucide-react';
+import { Order, OrderItem } from '@/types';
+import Link from 'next/link';
 
 interface ExtendedOrder extends Omit<Order, 'address' | 'items'> {
   order_items: OrderItem[];
   address: string | { street: string; city: string; state: string; zip: string; country: string };
 }
-=======
-'use client';
-
-import React, { useState, useEffect } from 'react';
-import { useAuth } from '@/context/AuthContext';
-import { getUserOrders } from '@/services/order.service';
-import { Card, CardContent, CardHeader, CardTitle } from '@/components/ui/card';
-import { Badge } from '@/components/ui/badge';
-import { Button } from '@/components/ui/button';
-import { Separator } from '@/components/ui/separator';
-import { 
-  Package, 
-  Clock, 
-  CheckCircle, 
-  Truck, 
-  XCircle,
-  Eye,
-  Calendar,
-  CreditCard
-} from 'lucide-react';
-import Link from 'next/link';
-import { Order } from '@/types';
->>>>>>> 15e7b154
 
 export default function OrdersPage() {
-  const { user } = useAuth();
-  const [orders, setOrders] = useState<Order[]>([]);
+  const { user, isLoading: authLoading } = useAuth();
+  const [orders, setOrders] = useState<ExtendedOrder[]>([]);
   const [loading, setLoading] = useState(true);
   const [error, setError] = useState<string | null>(null);
-<<<<<<< HEAD
   const [selectedFilter, setSelectedFilter] = useState<string>("all");
   const [debugMode, setDebugMode] = useState(false);
 
@@ -71,11 +59,8 @@
       setError('Error al ejecutar diagnóstico: ' + (error as Error).message);
     }
   };
-=======
->>>>>>> 15e7b154
 
   useEffect(() => {
-<<<<<<< HEAD
     async function loadOrders() {
       // Si aún está cargando la autenticación, esperar
       if (authLoading) return;
@@ -121,35 +106,19 @@
       } finally {
         setLoading(false);
       }
-=======
-    if (user) {
-      loadOrders();
->>>>>>> 15e7b154
     }
-  }, [user]);
-
-  const loadOrders = async () => {
-    try {
-      setLoading(true);
-      setError(null);
-      const userOrders = await getUserOrders();
-      setOrders(userOrders);
-    } catch (err: any) {
-      console.error('Error loading orders:', err);
-      setError(err.message || 'Error al cargar las órdenes');
-    } finally {
-      setLoading(false);
-    }
-  };
+
+    loadOrders();
+  }, [user, authLoading]);
 
   const getStatusBadge = (status: string) => {
     const statusConfig = {
-      pending: { label: 'Pendiente', variant: 'secondary', icon: Clock },
-      confirmed: { label: 'Confirmado', variant: 'default', icon: CheckCircle },
-      processing: { label: 'Procesando', variant: 'default', icon: Package },
-      shipped: { label: 'Enviado', variant: 'default', icon: Truck },
-      delivered: { label: 'Entregado', variant: 'default', icon: CheckCircle },
-      cancelled: { label: 'Cancelado', variant: 'destructive', icon: XCircle },
+      pending: { label: 'Pendiente', color: 'bg-yellow-100 text-yellow-800', icon: Clock },
+      confirmed: { label: 'Confirmado', color: 'bg-blue-100 text-blue-800', icon: CheckCircle },
+      processing: { label: 'Procesando', color: 'bg-orange-100 text-orange-800', icon: Package },
+      shipped: { label: 'Enviado', color: 'bg-purple-100 text-purple-800', icon: Truck },
+      delivered: { label: 'Entregado', color: 'bg-green-100 text-green-800', icon: CheckCircle },
+      cancelled: { label: 'Cancelado', color: 'bg-red-100 text-red-800', icon: XCircle },
     } as const;
 
     const config = statusConfig[status as keyof typeof statusConfig];
@@ -158,18 +127,18 @@
     const IconComponent = config.icon;
 
     return (
-      <Badge variant={config.variant as any} className="flex items-center gap-1">
-        <IconComponent size={12} />
+      <span className={`inline-flex items-center px-3 py-1 rounded-full text-sm font-medium ${config.color}`}>
+        <IconComponent className="h-4 w-4 mr-2" />
         {config.label}
-      </Badge>
+      </span>
     );
   };
 
   const formatPrice = (price: number) => {
     return new Intl.NumberFormat('es-CO', {
       style: 'currency',
-      currency: 'COP',
-      minimumFractionDigits: 0,
+      currency: 'USD',
+      minimumFractionDigits: 2,
     }).format(price);
   };
 
@@ -181,22 +150,36 @@
     });
   };
 
-  if (!user) {
-    return (
-      <div className="min-h-screen flex items-center justify-center">
-        <Card className="w-full max-w-md">
-          <CardContent className="pt-6">
-            <div className="text-center">
-              <p className="text-gray-600 mb-4">Debes iniciar sesión para ver tus órdenes</p>
-              <Link href="/">
-                <Button>Ir al inicio</Button>
-              </Link>
-            </div>
-          </CardContent>
-        </Card>
-      </div>
-    );
-  }
+  const filteredOrders = orders.filter(order => {
+    if (selectedFilter === "all") return true;
+    return order.status === selectedFilter;
+  });
+
+  const orderStats = {
+    total: orders.length,
+    pending: orders.filter(o => o.status === 'pending').length,
+    shipped: orders.filter(o => o.status === 'shipped').length,
+    delivered: orders.filter(o => o.status === 'delivered').length,
+  };
+
+  const parseAddress = (address: string | object) => {
+    if (typeof address === 'string') {
+      try {
+        return JSON.parse(address);
+      } catch {
+        return { street: address, city: '', state: '', zip: '', country: '' };
+      }
+    }
+    return address;
+  };
+
+  const generateOrderNumber = (orderId: string, createdAt: string) => {
+    const date = new Date(createdAt);
+    const year = date.getFullYear();
+    const month = String(date.getMonth() + 1).padStart(2, '0');
+    const shortId = orderId.slice(-6).toUpperCase();
+    return `STH-${year}${month}-${shortId}`;
+  };
 
   // Si aún está cargando la autenticación, mostrar loading
   if (authLoading) {
@@ -215,29 +198,30 @@
   // Si no hay usuario autenticado, mostrar mensaje de login
   if (!user) {
     return (
-      <div className="min-h-screen bg-gradient-to-br from-blue-50 via-white to-purple-50">
-        <div className="max-w-7xl mx-auto px-4 sm:px-6 lg:px-8 py-8">
-          <div className="text-center py-20">
+      <div className="min-h-screen flex items-center justify-center">
+        <div className="bg-white rounded-xl shadow-lg p-8 max-w-md w-full mx-4">
+          <div className="text-center">
             <ShoppingBag className="h-16 w-16 text-gray-400 mx-auto mb-4" />
             <h2 className="text-2xl font-bold text-gray-900 mb-2">Inicia sesión para ver tus pedidos</h2>
             <p className="text-gray-600 mb-6">
               Necesitas estar autenticado para acceder a tu historial de pedidos.
             </p>
-            <button 
-              onClick={() => window.location.href = '/'}
-              className="bg-blue-600 text-white px-6 py-3 rounded-lg hover:bg-blue-700 transition-colors mr-4"
-            >
-              Ir al inicio
-            </button>
-            <button 
-              onClick={() => {
-                // Aquí puedes agregar la lógica para abrir el modal de login
-                console.log('Abrir modal de login');
-              }}
-              className="bg-gray-600 text-white px-6 py-3 rounded-lg hover:bg-gray-700 transition-colors"
-            >
-              Iniciar sesión
-            </button>
+            <div className="flex flex-col sm:flex-row gap-3">
+              <button 
+                onClick={() => window.location.href = '/'}
+                className="bg-blue-600 text-white px-6 py-3 rounded-lg hover:bg-blue-700 transition-colors"
+              >
+                Ir al inicio
+              </button>
+              <button 
+                onClick={() => {
+                  console.log('Abrir modal de login');
+                }}
+                className="bg-gray-600 text-white px-6 py-3 rounded-lg hover:bg-gray-700 transition-colors"
+              >
+                Iniciar sesión
+              </button>
+            </div>
           </div>
         </div>
       </div>
@@ -257,14 +241,13 @@
 
   if (error) {
     return (
-<<<<<<< HEAD
-      <div className="min-h-screen bg-gradient-to-br from-blue-50 via-white to-purple-50">
-        <div className="max-w-7xl mx-auto px-4 sm:px-6 lg:px-8 py-8">
-          <div className="text-center py-20">
-            <AlertCircle className="h-16 w-16 text-red-500 mx-auto mb-4" />
-            <h2 className="text-2xl font-bold text-gray-900 mb-2">Error al cargar pedidos</h2>
+      <div className="min-h-screen flex items-center justify-center">
+        <div className="bg-white rounded-xl shadow-lg p-8 max-w-md w-full mx-4">
+          <div className="text-center">
+            <AlertCircle className="h-12 w-12 text-red-500 mx-auto mb-4" />
+            <h2 className="text-xl font-bold text-gray-900 mb-2">Error al cargar pedidos</h2>
             <p className="text-gray-600 mb-6">{error}</p>
-            <div className="flex flex-col sm:flex-row gap-3 justify-center">
+            <div className="flex flex-col gap-3">
               <button 
                 onClick={() => window.location.reload()}
                 className="bg-blue-600 text-white px-6 py-3 rounded-lg hover:bg-blue-700 transition-colors"
@@ -278,15 +261,9 @@
               >
                 {debugMode ? 'Ejecutando diagnóstico...' : 'Ejecutar diagnóstico'}
               </button>
-              <button 
-                onClick={() => window.location.href = '/'}
-                className="bg-gray-600 text-white px-6 py-3 rounded-lg hover:bg-gray-700 transition-colors"
-              >
-                Ir al inicio
-              </button>
             </div>
             {debugMode && (
-              <div className="mt-4 p-4 bg-yellow-50 border border-yellow-200 rounded-lg text-left max-w-lg mx-auto">
+              <div className="mt-4 p-4 bg-yellow-50 border border-yellow-200 rounded-lg text-left">
                 <p className="text-sm text-yellow-800 mb-2">
                   <strong>Modo diagnóstico activado.</strong> Revisa la consola del navegador (F12 → Console) para ver información detallada.
                 </p>
@@ -300,20 +277,6 @@
             )}
           </div>
         </div>
-=======
-      <div className="min-h-screen flex items-center justify-center">
-        <Card className="w-full max-w-md">
-          <CardContent className="pt-6">
-            <div className="text-center">
-              <XCircle className="h-12 w-12 text-red-500 mx-auto mb-4" />
-              <p className="text-red-600 mb-4">{error}</p>
-              <Button onClick={loadOrders} variant="outline">
-                Reintentar
-              </Button>
-            </div>
-          </CardContent>
-        </Card>
->>>>>>> 15e7b154
       </div>
     );
   }
@@ -321,111 +284,242 @@
   return (
     <div className="container mx-auto px-4 py-8">
       <div className="mb-8">
-        <h1 className="text-3xl font-bold text-gray-900">Mis Órdenes</h1>
+        <h1 className="text-3xl font-bold text-gray-900 flex items-center gap-3">
+          <ShoppingBag className="h-8 w-8 text-blue-600" />
+          Mis Pedidos
+        </h1>
         <p className="text-gray-600 mt-2">Historial completo de tus compras</p>
       </div>
 
-      {orders.length === 0 ? (
-        <Card>
-          <CardContent className="pt-6">
-            <div className="text-center py-12">
-              <Package className="h-16 w-16 text-gray-400 mx-auto mb-4" />
-              <h3 className="text-xl font-semibold text-gray-900 mb-2">
-                No tienes órdenes aún
-              </h3>
-              <p className="text-gray-600 mb-6">
-                Cuando realices tu primera compra, aparecerá aquí
-              </p>
-              <Link href="/category/all">
-                <Button>Explorar productos</Button>
-              </Link>
-            </div>
-          </CardContent>
-        </Card>
+      {/* Estadísticas */}
+      <div className="grid grid-cols-1 md:grid-cols-4 gap-6 mb-8">
+        <div className="bg-white rounded-xl shadow-lg p-6">
+          <div className="flex items-center">
+            <div className="p-3 rounded-full bg-blue-100">
+              <ShoppingBag className="h-6 w-6 text-blue-600" />
+            </div>
+            <div className="ml-4">
+              <p className="text-sm font-medium text-gray-600">Total</p>
+              <p className="text-2xl font-bold text-gray-900">{orderStats.total}</p>
+            </div>
+          </div>
+        </div>
+
+        <div className="bg-white rounded-xl shadow-lg p-6">
+          <div className="flex items-center">
+            <div className="p-3 rounded-full bg-yellow-100">
+              <Clock className="h-6 w-6 text-yellow-600" />
+            </div>
+            <div className="ml-4">
+              <p className="text-sm font-medium text-gray-600">Pendientes</p>
+              <p className="text-2xl font-bold text-gray-900">{orderStats.pending}</p>
+            </div>
+          </div>
+        </div>
+
+        <div className="bg-white rounded-xl shadow-lg p-6">
+          <div className="flex items-center">
+            <div className="p-3 rounded-full bg-purple-100">
+              <Truck className="h-6 w-6 text-purple-600" />
+            </div>
+            <div className="ml-4">
+              <p className="text-sm font-medium text-gray-600">Enviados</p>
+              <p className="text-2xl font-bold text-gray-900">{orderStats.shipped}</p>
+            </div>
+          </div>
+        </div>
+
+        <div className="bg-white rounded-xl shadow-lg p-6">
+          <div className="flex items-center">
+            <div className="p-3 rounded-full bg-green-100">
+              <CheckCircle className="h-6 w-6 text-green-600" />
+            </div>
+            <div className="ml-4">
+              <p className="text-sm font-medium text-gray-600">Entregados</p>
+              <p className="text-2xl font-bold text-gray-900">{orderStats.delivered}</p>
+            </div>
+          </div>
+        </div>
+      </div>
+
+      {/* Filtros */}
+      <div className="bg-white rounded-xl shadow-lg p-6 mb-8">
+        <h3 className="font-semibold text-gray-900 mb-4">Filtrar por estado</h3>
+        <div className="flex flex-wrap gap-3">
+          {[
+            { value: "all", label: "Todos" },
+            { value: "pending", label: "Pendientes" },
+            { value: "confirmed", label: "Confirmados" },
+            { value: "processing", label: "Procesando" },
+            { value: "shipped", label: "Enviados" },
+            { value: "delivered", label: "Entregados" },
+            { value: "cancelled", label: "Cancelados" }
+          ].map((filter) => (
+            <button
+              key={filter.value}
+              onClick={() => setSelectedFilter(filter.value)}
+              className={`px-4 py-2 rounded-full text-sm font-medium transition-all duration-200 ${
+                selectedFilter === filter.value
+                  ? "bg-blue-600 text-white shadow-lg transform scale-105"
+                  : "bg-gray-100 text-gray-700 hover:bg-gray-200"
+              }`}
+            >
+              {filter.label}
+            </button>
+          ))}
+        </div>
+      </div>
+
+      {/* Lista de pedidos */}
+      {filteredOrders.length === 0 ? (
+        <div className="bg-white rounded-xl shadow-lg p-12 text-center">
+          <Package className="h-16 w-16 text-gray-400 mx-auto mb-4" />
+          <h3 className="text-xl font-semibold text-gray-900 mb-2">
+            {selectedFilter === "all" ? "No tienes pedidos aún" : `No tienes pedidos ${selectedFilter}`}
+          </h3>
+          <p className="text-gray-600 mb-6">
+            {selectedFilter === "all" 
+              ? "Cuando realices tu primera compra, aparecerá aquí."
+              : "Prueba cambiando los filtros o realizando una nueva compra."
+            }
+          </p>
+          <Link 
+            href="/"
+            className="bg-blue-600 text-white px-6 py-3 rounded-lg hover:bg-blue-700 transition-colors inline-block"
+          >
+            Explorar productos
+          </Link>
+        </div>
       ) : (
         <div className="space-y-6">
-          {orders.map((order) => (
-            <Card key={order.id} className="hover:shadow-lg transition-shadow">
-              <CardHeader className="pb-4">
-                <div className="flex justify-between items-start">
-                  <div>
-                    <CardTitle className="text-lg">
-                      Orden #{order.id.slice(0, 8)}
-                    </CardTitle>
-                    <div className="flex items-center gap-2 mt-2 text-sm text-gray-600">
-                      <Calendar size={16} />
-                      <span>{formatDate(order.created_at || order.createdAt)}</span>
+          {filteredOrders.map((order) => {
+            const orderNumber = generateOrderNumber(order.id, order.created_at || order.createdAt || '');
+            const parsedAddress = parseAddress(order.address);
+
+            return (
+              <div key={order.id} className="bg-white rounded-xl shadow-lg overflow-hidden hover:shadow-xl transition-shadow">
+                <div className="p-6">
+                  {/* Header del pedido */}
+                  <div className="flex flex-col lg:flex-row lg:items-center lg:justify-between mb-6">
+                    <div className="flex items-center space-x-4 mb-4 lg:mb-0">
+                      <div className="p-3 rounded-full bg-blue-100">
+                        <ShoppingBag className="h-6 w-6 text-blue-600" />
+                      </div>
+                      <div>
+                        <h3 className="text-xl font-bold text-gray-900">
+                          Pedido #{orderNumber}
+                        </h3>
+                        <div className="flex items-center gap-2 text-gray-600">
+                          <Calendar className="h-4 w-4" />
+                          <span>{formatDate(order.created_at || order.createdAt || '')}</span>
+                        </div>
+                      </div>
+                    </div>
+
+                    <div className="flex items-center space-x-4">
+                      {getStatusBadge(order.status)}
+                      <span className="text-2xl font-bold text-blue-600">
+                        {formatPrice(Number(order.total))}
+                      </span>
                     </div>
                   </div>
-                  <div className="text-right">
-                    {getStatusBadge(order.status)}
-                    <p className="text-lg font-semibold mt-2">
-                      {formatPrice(order.total)}
-                    </p>
+
+                  {/* Contenido del pedido */}
+                  <div className="grid grid-cols-1 lg:grid-cols-2 gap-6 mb-6">
+                    <div>
+                      <h4 className="font-semibold text-gray-900 mb-3 flex items-center gap-2">
+                        <Package className="h-4 w-4" />
+                        Productos ({order.order_items?.length || 0})
+                      </h4>
+                      <div className="space-y-3">
+                        {order.order_items?.slice(0, 3).map((item) => (
+                          <div key={item.id} className="flex items-center space-x-4 p-3 bg-gray-50 rounded-lg">
+                            <img
+                              src={item.product?.images?.[0] || '/placeholder-image.jpg'}
+                              alt={item.product?.name || 'Producto'}
+                              className="w-16 h-16 object-cover rounded-lg"
+                              onError={(e) => {
+                                (e.target as HTMLImageElement).src = '/placeholder-image.jpg';
+                              }}
+                            />
+                            <div className="flex-1">
+                              <h5 className="font-medium text-gray-900">{item.product?.name || 'Producto'}</h5>
+                              <p className="text-gray-600 text-sm">
+                                Cantidad: {item.quantity} • {formatPrice(Number(item.price))}
+                                {item.variant && (
+                                  <span className="block">
+                                    Talla: {item.variant.size} • Color: {item.variant.color}
+                                  </span>
+                                )}
+                              </p>
+                            </div>
+                          </div>
+                        )) || (
+                          <div className="text-sm text-gray-600 p-3 bg-gray-50 rounded-lg">
+                            No hay información detallada de productos disponible
+                          </div>
+                        )}
+                        {(order.order_items?.length || 0) > 3 && (
+                          <p className="text-sm text-gray-500 text-center py-2">
+                            +{(order.order_items?.length || 0) - 3} productos más
+                          </p>
+                        )}
+                      </div>
+                    </div>
+
+                    <div>
+                      <h4 className="font-semibold text-gray-900 mb-3 flex items-center gap-2">
+                        <CreditCard className="h-4 w-4" />
+                        Información de envío y pago
+                      </h4>
+                      <div className="bg-gray-50 rounded-lg p-4">
+                        <div className="space-y-2 text-sm">
+                          <div className="flex items-start space-x-3">
+                            <Truck className="h-4 w-4 text-gray-600 mt-1" />
+                            <div>
+                              <p className="font-medium text-gray-900">Dirección</p>
+                              <p className="text-gray-600">
+                                {parsedAddress.street && `${parsedAddress.street}, `}
+                                {parsedAddress.city && `${parsedAddress.city}, `}
+                                {parsedAddress.state && `${parsedAddress.state} `}
+                                {parsedAddress.zip}
+                                {parsedAddress.country && `, ${parsedAddress.country}`}
+                              </p>
+                            </div>
+                          </div>
+                          <p className="text-blue-600">
+                            Método de pago: {order.payment_method || order.paymentMethod || 'No especificado'}
+                          </p>
+                          {order.tracking_number && (
+                            <p className="text-green-600">
+                              Número de seguimiento: {order.tracking_number}
+                            </p>
+                          )}
+                        </div>
+                      </div>
+                    </div>
+                  </div>
+
+                  {/* Acciones */}
+                  <div className="flex flex-col sm:flex-row gap-3 pt-4 border-t border-gray-200">
+                    <button className="flex items-center justify-center px-4 py-2 bg-blue-600 text-white rounded-lg hover:bg-blue-700 transition-colors">
+                      <Eye className="h-4 w-4 mr-2" />
+                      Ver detalles
+                    </button>
+                    {order.status === 'delivered' && (
+                      <button className="flex items-center justify-center px-4 py-2 bg-yellow-500 text-white rounded-lg hover:bg-yellow-600 transition-colors">
+                        <Star className="h-4 w-4 mr-2" />
+                        Calificar productos
+                      </button>
+                    )}
+                    <button className="flex items-center justify-center px-4 py-2 bg-gray-100 text-gray-700 rounded-lg hover:bg-gray-200 transition-colors">
+                      Volver a comprar
+                    </button>
                   </div>
                 </div>
-              </CardHeader>
-              
-              <CardContent>
-                <div className="grid md:grid-cols-2 gap-4">
-                  <div>
-                    <h4 className="font-semibold mb-2 flex items-center gap-2">
-                      <Package size={16} />
-                      Productos
-                    </h4>
-                    <div className="space-y-2">
-                      {order.order_items?.map((item, index) => (
-                        <div key={index} className="text-sm text-gray-600">
-                          <span className="font-medium">{item.product?.name || 'Producto'}</span>
-                          {item.color && item.size && (
-                            <span className="ml-2">({item.color}, {item.size})</span>
-                          )}
-                          <span className="ml-2">x{item.quantity}</span>
-                        </div>
-                      )) || (
-                        <div className="text-sm text-gray-600">
-                          {order.items?.map((item, index) => (
-                            <div key={index}>
-                              <span className="font-medium">{item.producto.name}</span>
-                              <span className="ml-2">{item.variant ? `(${item.variant.color}, ${item.variant.size})` : ''}</span>
-                              <span className="ml-2">x{item.quantity}</span>
-                            </div>
-                          ))}
-                        </div>
-                      )}
-                    </div>
-                  </div>
-                  
-                  <div>
-                    <h4 className="font-semibold mb-2 flex items-center gap-2">
-                      <CreditCard size={16} />
-                      Información de pago
-                    </h4>
-                    <div className="text-sm text-gray-600 space-y-1">
-                      <p>Método: {order.payment_method || order.paymentMethod}</p>
-                      {order.tracking_number || order.trackingNumber ? (
-                        <p>Tracking: {order.tracking_number || order.trackingNumber}</p>
-                      ) : null}
-                    </div>
-                  </div>
-                </div>
-                
-                <Separator className="my-4" />
-                
-                <div className="flex justify-between items-center">
-                  <div className="text-sm text-gray-600">
-                    <p>Total: <span className="font-semibold">{formatPrice(order.total)}</span></p>
-                  </div>
-                  <Button variant="outline" size="sm" asChild>
-                    <Link href={`/orders/${order.id}`}>
-                      <Eye size={16} className="mr-2" />
-                      Ver detalles
-                    </Link>
-                  </Button>
-                </div>
-              </CardContent>
-            </Card>
-          ))}
+              </div>
+            );
+          })}
         </div>
       )}
     </div>
