'use client';

import { useState } from 'react';
import Link from 'next/link';
import { Search, ShoppingBag, User, Menu, X, Heart } from 'lucide-react';
import { useCart } from '../../context/CartContext';
import { useAuth } from '../../context/AuthContext';
import CartSidebar from '../cart/CartSidebar';

export default function Navbar() {
  const [isMenuOpen, setIsMenuOpen] = useState(false);
  const { itemsCount, toggleCart } = useCart();
  const { user, logout } = useAuth();

  const navigation = [
    { name: 'Mujeres', href: '/category/women' },
    { name: 'Hombres', href: '/category/men' },
    { name: 'Accesorios', href: '/category/accessories' },
    { name: 'Zapatos', href: '/category/shoes' },
    { name: 'Ofertas', href: '/sale' },
  ];

  return (
    <>
      <nav className="bg-gradient-to-r from-slate-800 via-slate-700 to-slate-900 overflow-hidden shadow-lg sticky top-0 z-50">
        {/* Animated background patterns */}
        <div className="absolute inset-0 bg-gradient-to-br from-white/10 to-transparent animate-pulse"></div>
        <div className="absolute top-0 left-0 w-full h-full opacity-10">
          <div className="w-full h-full bg-repeat animate-pulse" style={{
            backgroundImage: "url(\"data:image/svg+xml,%3Csvg width='60' height='60' viewBox='0 0 60 60' xmlns='http://www.w3.org/2000/svg'%3E%3Cg fill='none' fill-rule='evenodd'%3E%3Cg fill='%23ffffff'%3E%3Ccircle cx='30' cy='30' r='2'/%3E%3C/g%3E%3C/g%3E%3C/svg%3E\")"
          }}></div>
        </div>
        
        {/* Floating geometric shapes */}
        <div className="absolute top-1 right-1/4 w-6 h-6 bg-white/10 rounded-full animate-bounce delay-1000"></div>
        <div className="absolute bottom-1 left-1/3 w-4 h-4 bg-red-400/20 rounded-full animate-bounce delay-500"></div>
        <div className="absolute top-2 left-1/2 w-3 h-3 bg-red-400/30 rounded-full animate-pulse delay-700"></div>
        
        <div className="relative z-10 max-w-7xl mx-auto px-4 sm:px-6 lg:px-8">
          <div className="flex items-center justify-between h-16">
            {/* Mobile menu button */}
            <div className="md:hidden">
              <button
                onClick={() => setIsMenuOpen(!isMenuOpen)}
                className="p-2 text-white hover:text-gray-100 hover:bg-white/20 rounded-lg backdrop-blur-md border border-white/20 transition-all duration-300"
              >
                {isMenuOpen ? <X size={24} /> : <Menu size={24} />}
              </button>
            </div>

            {/* Logo */}
<<<<<<< HEAD
            <Link href="/" className="flex items-center group">
              <div className="flex items-center">
                <h1 className="text-2xl font-bold text-white group-hover:text-gray-100 transition-all duration-300 transform group-hover:scale-105 drop-shadow-lg">
                  Style<span className="text-red-400 animate-pulse">Hub</span>
                </h1>
                <div className="ml-2 w-8 h-8 bg-white/20 backdrop-blur-md rounded-full flex items-center justify-center group-hover:bg-white/30 transition-all duration-300 group-hover:rotate-12 shadow-lg">
                  <svg className="w-4 h-4 text-white group-hover:scale-110 transition-transform duration-300" fill="currentColor" viewBox="0 0 20 20">
                    <path fillRule="evenodd" d="M3 4a1 1 0 011-1h12a1 1 0 110 2H4a1 1 0 01-1-1zm0 4a1 1 0 011-1h12a1 1 0 110 2H4a1 1 0 01-1-1zm0 4a1 1 0 011-1h12a1 1 0 110 2H4a1 1 0 01-1-1z" clipRule="evenodd" />
                  </svg>
                </div>
              </div>
=======
            <Link href="/" className="flex items-center">
              <span className="text-2xl font-bold bg-gradient-to-r from-[#ff6f61] via-[#d7263d] to-[#2d2327] bg-clip-text text-transparent drop-shadow-lg">StyleHub</span>
>>>>>>> e6114c3b
            </Link>

            {/* Desktop Navigation */}
            <div className="hidden md:flex items-center space-x-6">
              {navigation.map((item) => (
                <Link
                  key={item.name}
                  href={item.href}
                  className="text-white/90 hover:text-white hover:bg-white/20 px-3 py-2 rounded-lg backdrop-blur-md border border-white/10 transition-all duration-300 font-medium shadow-lg hover:shadow-xl hover:scale-105"
                >
                  {item.name}
                </Link>
              ))}
            </div>

            {/* Right side icons */}
            <div className="flex items-center space-x-3">
              <button className="p-2 text-white hover:text-gray-100 hover:bg-white/20 rounded-lg backdrop-blur-md border border-white/20 transition-all duration-300 shadow-lg hover:shadow-xl hover:scale-105">
                <Search size={20} />
              </button>
              <button className="p-2 text-white hover:text-gray-100 hover:bg-white/20 rounded-lg backdrop-blur-md border border-white/20 transition-all duration-300 shadow-lg hover:shadow-xl hover:scale-105">
                <Heart size={20} />
              </button>
              {user ? (
                <div className="relative group">
                  <button className="p-2 text-white hover:text-gray-100 hover:bg-white/20 rounded-lg backdrop-blur-md border border-white/20 transition-all duration-300 shadow-lg hover:shadow-xl hover:scale-105">
                    <User size={20} />
                  </button>
                  <div className="absolute right-0 mt-2 w-48 bg-white/95 backdrop-blur-md rounded-xl shadow-2xl py-2 z-50 invisible group-hover:visible opacity-0 group-hover:opacity-100 transition-all duration-300 border border-white/20">
                    <Link href="/perfil" className="block px-4 py-2 text-sm text-gray-700 hover:bg-red-50 hover:text-red-600 transition-colors">
                      Perfil
                    </Link>
                    <Link href="/orders" className="block px-4 py-2 text-sm text-gray-700 hover:bg-red-50 hover:text-red-600 transition-colors">
                      Pedidos
                    </Link>
                    <button
                      onClick={logout}
                      className="block w-full text-left px-4 py-2 text-sm text-gray-700 hover:bg-red-50 hover:text-red-600 transition-colors"
                    >
                      Cerrar Sesión
                    </button>
                  </div>
                </div>
              ) : (
                <Link
                  href="/login"
                  className="p-2 text-white hover:text-gray-100 hover:bg-white/20 rounded-lg backdrop-blur-md border border-white/20 transition-all duration-300 shadow-lg hover:shadow-xl hover:scale-105"
                >
                  <User size={20} />
                </Link>
              )}
              <button
                onClick={toggleCart}
                className="p-2 text-white hover:text-gray-100 hover:bg-white/20 rounded-lg backdrop-blur-md border border-white/20 transition-all duration-300 shadow-lg hover:shadow-xl hover:scale-105 relative"
              >
                <ShoppingBag size={20} />
                {itemsCount > 0 && (
                  <span className="absolute -top-1 -right-1 bg-red-400 text-white text-xs rounded-full h-5 w-5 flex items-center justify-center font-bold animate-pulse">
                    {itemsCount}
                  </span>
                )}
              </button>
            </div>
          </div>
        </div>

        {/* Mobile Navigation */}
        {isMenuOpen && (
          <div className="md:hidden bg-white/10 backdrop-blur-md border-t border-white/20">
            <div className="px-4 py-4 space-y-2">
              {navigation.map((item) => (
                <Link
                  key={item.name}
                  href={item.href}
                  className="block py-2 px-3 text-white hover:text-gray-100 hover:bg-white/20 rounded-lg transition-all duration-300 font-medium"
                  onClick={() => setIsMenuOpen(false)}
                >
                  {item.name}
                </Link>
              ))}
            </div>
          </div>
        )}
      </nav>
      <CartSidebar />
    </>
  );
}<|MERGE_RESOLUTION|>--- conflicted
+++ resolved
@@ -49,11 +49,10 @@
             </div>
 
             {/* Logo */}
-<<<<<<< HEAD
             <Link href="/" className="flex items-center group">
               <div className="flex items-center">
-                <h1 className="text-2xl font-bold text-white group-hover:text-gray-100 transition-all duration-300 transform group-hover:scale-105 drop-shadow-lg">
-                  Style<span className="text-red-400 animate-pulse">Hub</span>
+                <h1 className="text-2xl font-bold bg-gradient-to-r from-[#ff6f61] via-[#d7263d] to-[#2d2327] bg-clip-text text-transparent drop-shadow-lg group-hover:scale-105 transition-all duration-300 transform">
+                  StyleHub
                 </h1>
                 <div className="ml-2 w-8 h-8 bg-white/20 backdrop-blur-md rounded-full flex items-center justify-center group-hover:bg-white/30 transition-all duration-300 group-hover:rotate-12 shadow-lg">
                   <svg className="w-4 h-4 text-white group-hover:scale-110 transition-transform duration-300" fill="currentColor" viewBox="0 0 20 20">
@@ -61,10 +60,6 @@
                   </svg>
                 </div>
               </div>
-=======
-            <Link href="/" className="flex items-center">
-              <span className="text-2xl font-bold bg-gradient-to-r from-[#ff6f61] via-[#d7263d] to-[#2d2327] bg-clip-text text-transparent drop-shadow-lg">StyleHub</span>
->>>>>>> e6114c3b
             </Link>
 
             {/* Desktop Navigation */}
