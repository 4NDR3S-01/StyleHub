'use client';

import React, { createContext, useContext, useState, useEffect, ReactNode } from 'react';
import { User } from '@/types';
import supabase from '../lib/supabaseClient';

interface AuthContextType {
  user: User | null;
  login: (email: string, password: string) => Promise<void>;
  register: (
    email: string,
    password: string,
    name: string,
    surname: string,
    role?: string
  ) => Promise<void>;
  logout: () => void;
  isLoading: boolean;
  resetPassword: (email: string) => Promise<void>;
  resendVerification: () => Promise<void>;
}

const AuthContext = createContext<AuthContextType | null>(null);

export function AuthProvider({ children }: Readonly<{ children: ReactNode }>) {
  const [user, setUser] = useState<User | null>(null);
  const [isLoading, setIsLoading] = useState<boolean>(false);

  useEffect(() => {
    let sessionTimeout: NodeJS.Timeout | null = null;
    let inactivityTimeout: NodeJS.Timeout | null = null;

    const restoreSession = async () => {
      setIsLoading(true);
      sessionTimeout = setTimeout(() => {
        setUser(null);
        setIsLoading(false);
      }, 2500);
      try {
        const { data } = await supabase.auth.getUser();
        if (data?.user) {
          const { data: userDataDb } = await supabase
            .from('users')
            .select('role, surname')
            .eq('id', data.user.id)
            .single();
          setUser({
            id: data.user.id,
            email: data.user.email ?? '',
            name: data.user.user_metadata?.name ?? '',
            surname: userDataDb?.surname ?? '',
            avatar: data.user.user_metadata?.avatar_url ?? '',
            role: userDataDb?.role ?? 'cliente',
          });
        } else {
          setUser(null);
        }
      } finally {
        if (sessionTimeout) clearTimeout(sessionTimeout);
        setIsLoading(false);
      }
    };
    restoreSession();

    const { data: listener } = supabase.auth.onAuthStateChange(async (_event, session) => {
      setIsLoading(true);
      if (session?.user) {
        const { data: userDataDb } = await supabase
          .from('users')
          .select('role, surname')
          .eq('id', session.user.id)
          .single();
        setUser({
          id: session.user.id,
          email: session.user.email ?? '',
          name: session.user.user_metadata?.name ?? '',
          surname: userDataDb?.surname ?? '',
          avatar: session.user.user_metadata?.avatar_url ?? '',
          role: userDataDb?.role ?? 'cliente',
        });
      } else {
        setUser(null);
      }
      setIsLoading(false);
    });

    const resetTimer = () => {
      if (inactivityTimeout) clearTimeout(inactivityTimeout);
      inactivityTimeout = setTimeout(async () => {
        await logout();
        alert('Sesión cerrada por inactividad.');
      }, 1000 * 60 * 60);
    };

    window.addEventListener('mousemove', resetTimer);
    window.addEventListener('keydown', resetTimer);
    resetTimer();

    return () => {
      if (sessionTimeout) clearTimeout(sessionTimeout);
      if (inactivityTimeout) clearTimeout(inactivityTimeout);
      window.removeEventListener('mousemove', resetTimer);
      window.removeEventListener('keydown', resetTimer);
      listener?.subscription.unsubscribe();
    };
    // eslint-disable-next-line react-hooks/exhaustive-deps
  }, []);

  const login = async (email: string, password: string) => {
    setIsLoading(true);
    try {
      const { data, error } = await supabase.auth.signInWithPassword({ email, password });
      if (error || !data.user) throw new Error(error?.message || 'Inicio de sesión fallido');
      const { data: userDataDb } = await supabase
        .from('users')
        .select('role, surname')
        .eq('id', data.user.id)
        .single();
      setUser({
        id: data.user.id,
        email: data.user.email ?? '',
        name: data.user.user_metadata?.name ?? '',
        surname: userDataDb?.surname ?? '',
        avatar: data.user.user_metadata?.avatar_url ?? '',
        role: userDataDb?.role ?? 'cliente',
      });
    } catch (error: any) {
      throw new Error(error?.message || 'Inicio de sesión fallido');
    } finally {
      setIsLoading(false);
    }
  };

<<<<<<< HEAD
const register = async (
  email: string,
  password: string,
  name: string,
  surname: string,
  role: string = 'cliente'
) => {
  setIsLoading(true);
  try {
    const { data, error } = await supabase.auth.signUp({
      email,
      password,
      options: {
        emailRedirectTo: `${window.location.origin}/confirm-email`,
        data: { name, surname, role }
      }
    });

    if (error || !data.user) throw new Error(error?.message || 'Registro fallido');

    const { error: dbError } = await supabase
      .from('users')
      .insert({
        id: data.user.id,
        email: data.user.email,
        name,
        surname,
=======
  const register = async (
    email: string,
    password: string,
    name: string,
    surname: string,
    role: string = 'cliente'
  ) => {
    setIsLoading(true);
    try {
      const { data, error } = await supabase.auth.signUp({
        email,
        password,
        options: {
          emailRedirectTo: `${window.location.origin}/confirm-email`,
          data: { name, surname, role }
        }
      });
      if (error || !data.user) throw new Error(error?.message || 'Registro fallido');
      // Insertar usuario en la tabla users con el id de Auth
      const { error: dbError } = await supabase
        .from('users')
        .insert({
          id: data.user.id,
          email: data.user.email,
          name,
          surname,
          role,
        });
      if (dbError) throw new Error(dbError.message);
      setUser({
        id: data.user.id,
        email: data.user.email ?? '',
        name,
        surname,
        avatar: '',
>>>>>>> 544de999
        role,
      });

    if (dbError) throw new Error(dbError.message);

    // ❌ No iniciar sesión automáticamente
    // ✅ Deja que el usuario confirme el email primero
  } catch (error: any) {
    throw new Error(error?.message || 'Registro fallido');
  } finally {
    setIsLoading(false);
  }
};

  const logout = async () => {
    await supabase.auth.signOut();
    setUser(null);
  };

  const resetPassword = async (email: string) => {
    setIsLoading(true);
    try {
      const { error } = await supabase.auth.resetPasswordForEmail(email);
      if (error) throw new Error(error.message);
    } catch (error: any) {
      throw new Error(error?.message || 'No se pudo enviar el correo de recuperación');
    } finally {
      setIsLoading(false);
    }
  };

  const resendVerification = async () => {
    setIsLoading(true);
    try {
      if (!user?.email) throw new Error('No hay correo electrónico para reenviar verificación');
      const { error } = await supabase.auth.resend({ type: 'signup', email: user.email });
      if (error) throw new Error(error.message);
    } catch (error: any) {
      throw new Error(error?.message || 'No se pudo reenviar el correo de verificación');
    } finally {
      setIsLoading(false);
    }
  };

  const contextValue = React.useMemo(
    () => ({ user, login, register, logout, isLoading, resetPassword, resendVerification }),
    [user, isLoading]
  );

  return (
    <AuthContext.Provider value={contextValue}>
      {children}
    </AuthContext.Provider>
  );
}

export function useAuth() {
  const context = useContext(AuthContext);
  if (!context) {
    throw new Error('useAuth must be used within an AuthProvider');
  }
  return context;
}<|MERGE_RESOLUTION|>--- conflicted
+++ resolved
@@ -131,35 +131,6 @@
     }
   };
 
-<<<<<<< HEAD
-const register = async (
-  email: string,
-  password: string,
-  name: string,
-  surname: string,
-  role: string = 'cliente'
-) => {
-  setIsLoading(true);
-  try {
-    const { data, error } = await supabase.auth.signUp({
-      email,
-      password,
-      options: {
-        emailRedirectTo: `${window.location.origin}/confirm-email`,
-        data: { name, surname, role }
-      }
-    });
-
-    if (error || !data.user) throw new Error(error?.message || 'Registro fallido');
-
-    const { error: dbError } = await supabase
-      .from('users')
-      .insert({
-        id: data.user.id,
-        email: data.user.email,
-        name,
-        surname,
-=======
   const register = async (
     email: string,
     password: string,
@@ -172,13 +143,9 @@
       const { data, error } = await supabase.auth.signUp({
         email,
         password,
-        options: {
-          emailRedirectTo: `${window.location.origin}/confirm-email`,
-          data: { name, surname, role }
-        }
+        options: { data: { name, surname, role } }
       });
       if (error || !data.user) throw new Error(error?.message || 'Registro fallido');
-      // Insertar usuario en la tabla users con el id de Auth
       const { error: dbError } = await supabase
         .from('users')
         .insert({
@@ -192,23 +159,16 @@
       setUser({
         id: data.user.id,
         email: data.user.email ?? '',
-        name,
-        surname,
+        name: name,
         avatar: '',
->>>>>>> 544de999
         role,
       });
-
-    if (dbError) throw new Error(dbError.message);
-
-    // ❌ No iniciar sesión automáticamente
-    // ✅ Deja que el usuario confirme el email primero
-  } catch (error: any) {
-    throw new Error(error?.message || 'Registro fallido');
-  } finally {
-    setIsLoading(false);
-  }
-};
+    } catch (error: any) {
+      throw new Error(error?.message || 'Registro fallido');
+    } finally {
+      setIsLoading(false);
+    }
+  };
 
   const logout = async () => {
     await supabase.auth.signOut();
